﻿<Project Sdk="Microsoft.NET.Sdk">
  <Import Project="..\..\common.props" />
  <PropertyGroup>
    <TargetFramework>netcoreapp2.1</TargetFramework>
    <Title>TWCore.Geo</Title>
  </PropertyGroup>
<<<<<<< HEAD

  <PropertyGroup Condition="'$(Configuration)|$(Platform)'=='Debug|AnyCPU'">
    <AllowUnsafeBlocks>True</AllowUnsafeBlocks>
    <LangVersion>7.3</LangVersion>
  </PropertyGroup>

  <PropertyGroup Condition="'$(Configuration)|$(Platform)'=='Release|AnyCPU'">
    <AllowUnsafeBlocks>True</AllowUnsafeBlocks>
    <LangVersion>7.3</LangVersion>
  </PropertyGroup>

=======
>>>>>>> 62b36c00
  <ItemGroup>
    <ProjectReference Include="..\TWCore.Collections\TWCore.Collections.csproj" />
    <ProjectReference Include="..\TWCore\TWCore.csproj" />
  </ItemGroup>
</Project><|MERGE_RESOLUTION|>--- conflicted
+++ resolved
@@ -4,20 +4,6 @@
     <TargetFramework>netcoreapp2.1</TargetFramework>
     <Title>TWCore.Geo</Title>
   </PropertyGroup>
-<<<<<<< HEAD
-
-  <PropertyGroup Condition="'$(Configuration)|$(Platform)'=='Debug|AnyCPU'">
-    <AllowUnsafeBlocks>True</AllowUnsafeBlocks>
-    <LangVersion>7.3</LangVersion>
-  </PropertyGroup>
-
-  <PropertyGroup Condition="'$(Configuration)|$(Platform)'=='Release|AnyCPU'">
-    <AllowUnsafeBlocks>True</AllowUnsafeBlocks>
-    <LangVersion>7.3</LangVersion>
-  </PropertyGroup>
-
-=======
->>>>>>> 62b36c00
   <ItemGroup>
     <ProjectReference Include="..\TWCore.Collections\TWCore.Collections.csproj" />
     <ProjectReference Include="..\TWCore\TWCore.csproj" />
