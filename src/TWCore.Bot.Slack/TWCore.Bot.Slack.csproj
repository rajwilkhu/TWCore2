﻿<Project Sdk="Microsoft.NET.Sdk">
  <Import Project="..\..\common.props" />
  <PropertyGroup>
    <TargetFramework>netcoreapp2.1</TargetFramework>
    <Title>TWCore.Bot.Slack</Title>
<<<<<<< HEAD
    <Authors>Daniel Redondo</Authors>
    <Company />
    <Description>TWCore Framework.
      A multipurpose framework library for .net core</Description>
    <RepositoryUrl>https://github.com/tonyredondo/TWCore2</RepositoryUrl>
    <Version>0.2.132</Version>
    <GeneratePackageOnBuild>True</GeneratePackageOnBuild>
    <PackageTags>TWCore, Tony, Wanhjör, Daniel Redondo, Framework</PackageTags>
    <Copyright>
    </Copyright>
    <PackageLicenseUrl>https://www.apache.org/licenses/LICENSE-2.0</PackageLicenseUrl>
    <PackageProjectUrl>https://github.com/tonyredondo/TWCore2</PackageProjectUrl>
    <IncludeSymbols>True</IncludeSymbols>
  </PropertyGroup>
  <PropertyGroup Condition="'$(Configuration)|$(Platform)'=='Debug|AnyCPU'">
    <AllowUnsafeBlocks>True</AllowUnsafeBlocks>
    <LangVersion>7.3</LangVersion>
  </PropertyGroup>
  <PropertyGroup Condition="'$(Configuration)|$(Platform)'=='Release|AnyCPU'">
    <AllowUnsafeBlocks>True</AllowUnsafeBlocks>
    <LangVersion>7.3</LangVersion>
=======
>>>>>>> 62b36c00
  </PropertyGroup>
  <ItemGroup>
    <PackageReference Include="SlackAPI" Version="1.0.5.93" />
  </ItemGroup>
  <ItemGroup>
    <ProjectReference Include="..\TWCore.Bot\TWCore.Bot.csproj" />
    <ProjectReference Include="..\TWCore\TWCore.csproj" />
  </ItemGroup>
</Project><|MERGE_RESOLUTION|>--- conflicted
+++ resolved
@@ -3,30 +3,6 @@
   <PropertyGroup>
     <TargetFramework>netcoreapp2.1</TargetFramework>
     <Title>TWCore.Bot.Slack</Title>
-<<<<<<< HEAD
-    <Authors>Daniel Redondo</Authors>
-    <Company />
-    <Description>TWCore Framework.
-      A multipurpose framework library for .net core</Description>
-    <RepositoryUrl>https://github.com/tonyredondo/TWCore2</RepositoryUrl>
-    <Version>0.2.132</Version>
-    <GeneratePackageOnBuild>True</GeneratePackageOnBuild>
-    <PackageTags>TWCore, Tony, Wanhjör, Daniel Redondo, Framework</PackageTags>
-    <Copyright>
-    </Copyright>
-    <PackageLicenseUrl>https://www.apache.org/licenses/LICENSE-2.0</PackageLicenseUrl>
-    <PackageProjectUrl>https://github.com/tonyredondo/TWCore2</PackageProjectUrl>
-    <IncludeSymbols>True</IncludeSymbols>
-  </PropertyGroup>
-  <PropertyGroup Condition="'$(Configuration)|$(Platform)'=='Debug|AnyCPU'">
-    <AllowUnsafeBlocks>True</AllowUnsafeBlocks>
-    <LangVersion>7.3</LangVersion>
-  </PropertyGroup>
-  <PropertyGroup Condition="'$(Configuration)|$(Platform)'=='Release|AnyCPU'">
-    <AllowUnsafeBlocks>True</AllowUnsafeBlocks>
-    <LangVersion>7.3</LangVersion>
-=======
->>>>>>> 62b36c00
   </PropertyGroup>
   <ItemGroup>
     <PackageReference Include="SlackAPI" Version="1.0.5.93" />
