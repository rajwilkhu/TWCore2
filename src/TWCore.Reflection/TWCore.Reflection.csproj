--- conflicted
+++ resolved
@@ -4,18 +4,6 @@
     <TargetFramework>netcoreapp2.1</TargetFramework>
     <Title>TWCore.Reflection</Title>
   </PropertyGroup>
-<<<<<<< HEAD
-  <PropertyGroup Condition="'$(Configuration)|$(Platform)'=='Debug|AnyCPU'">
-    <AllowUnsafeBlocks>True</AllowUnsafeBlocks>
-    <LangVersion>7.3</LangVersion>
-  </PropertyGroup>
-  <PropertyGroup Condition="'$(Configuration)|$(Platform)'=='Release|AnyCPU'">
-    <AllowUnsafeBlocks>True</AllowUnsafeBlocks>
-    <LangVersion>7.3</LangVersion>
-  </PropertyGroup>
-
-=======
->>>>>>> 62b36c00
   <ItemGroup>
     <PackageReference Include="Microsoft.CSharp" Version="4.5.0" />
     <PackageReference Include="System.Reflection.Emit" Version="4.3.0" />
